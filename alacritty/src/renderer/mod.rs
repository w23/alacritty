--- conflicted
+++ resolved
@@ -46,7 +46,7 @@
         match self {
             Error::ShaderCreation(err) => {
                 write!(f, "There was an error initializing the shaders: {}", err)
-            },
+            }
         }
     }
 }
@@ -217,7 +217,6 @@
                     })
                 });
 
-<<<<<<< HEAD
                 match glyph {
                     AtlasGlyph::Grid(glyph_grid) => {
                         self.this.grids.set_cursor(
@@ -228,7 +227,7 @@
                             glyph_grid.line as f32,
                             cell.fg,
                         );
-                    },
+                    }
 
                     AtlasGlyph::Quad(quad) => {
                         let glyph_quad = GlyphQuad {
@@ -241,110 +240,9 @@
                         };
 
                         self.this.quad_glyphs.add_to_render(self.size_info, &glyph_quad);
-                    },
+                    }
                 }
-            },
-=======
-    fn clear(&mut self) {
-        clear_atlas(self.atlas, self.current_atlas)
-    }
-}
-
-impl<'a> LoadGlyph for RenderApi<'a> {
-    fn load_glyph(&mut self, rasterized: &RasterizedGlyph) -> Glyph {
-        load_glyph(self.active_tex, self.atlas, self.current_atlas, rasterized)
-    }
-
-    fn clear(&mut self) {
-        clear_atlas(self.atlas, self.current_atlas)
-    }
-}
-
-impl<'a> Drop for RenderApi<'a> {
-    fn drop(&mut self) {
-        if !self.batch.is_empty() {
-            self.render_batch();
-        }
-    }
-}
-
-impl TextShaderProgram {
-    pub fn new() -> Result<TextShaderProgram, ShaderCreationError> {
-        let (vertex_src, fragment_src) = if cfg!(feature = "live-shader-reload") {
-            (None, None)
-        } else {
-            (Some(TEXT_SHADER_V), Some(TEXT_SHADER_F))
-        };
-        let vertex_shader = create_shader(TEXT_SHADER_V_PATH, gl::VERTEX_SHADER, vertex_src)?;
-        let fragment_shader = create_shader(TEXT_SHADER_F_PATH, gl::FRAGMENT_SHADER, fragment_src)?;
-        let program = create_program(vertex_shader, fragment_shader)?;
-
-        unsafe {
-            gl::DeleteShader(fragment_shader);
-            gl::DeleteShader(vertex_shader);
-            gl::UseProgram(program);
-        }
-
-        macro_rules! cptr {
-            ($thing:expr) => {
-                $thing.as_ptr() as *const _
-            };
-        }
-
-        macro_rules! assert_uniform_valid {
-            ($uniform:expr) => {
-                assert!($uniform != gl::INVALID_VALUE as i32);
-                assert!($uniform != gl::INVALID_OPERATION as i32);
-            };
-            ( $( $uniform:expr ),* ) => {
-                $( assert_uniform_valid!($uniform); )*
-            };
-        }
-
-        // get uniform locations
-        let (projection, cell_dim, background) = unsafe {
-            (
-                gl::GetUniformLocation(program, cptr!(b"projection\0")),
-                gl::GetUniformLocation(program, cptr!(b"cellDim\0")),
-                gl::GetUniformLocation(program, cptr!(b"backgroundPass\0")),
-            )
-        };
-
-        assert_uniform_valid!(projection, cell_dim, background);
-
-        let shader = Self {
-            id: program,
-            u_projection: projection,
-            u_cell_dim: cell_dim,
-            u_background: background,
-        };
-
-        unsafe {
-            gl::UseProgram(0);
-        }
-
-        Ok(shader)
-    }
-
-    fn update_projection(&self, width: f32, height: f32, padding_x: f32, padding_y: f32) {
-        // Bounds check.
-        if (width as u32) < (2 * padding_x as u32) || (height as u32) < (2 * padding_y as u32) {
-            return;
-        }
-
-        // Compute scale and offset factors, from pixel to ndc space. Y is inverted.
-        //   [0, width - 2 * padding_x] to [-1, 1]
-        //   [height - 2 * padding_y, 0] to [-1, 1]
-        let scale_x = 2. / (width - 2. * padding_x);
-        let scale_y = -2. / (height - 2. * padding_y);
-        let offset_x = -1.;
-        let offset_y = 1.;
-
-        unsafe {
-            gl::Uniform4f(self.u_projection, offset_x, offset_y, scale_x, scale_y);
-        }
-    }
->>>>>>> e9c0034f
+            }
 
             RenderableCellContent::Chars(chars) => {
                 // Get font key for cell.
@@ -401,7 +299,7 @@
                         true,
                     );
                 }
-            },
+            }
         };
     }
 
@@ -417,7 +315,7 @@
         match glyph {
             AtlasGlyph::Grid(grid_glyph) => {
                 self.this.grids.update_cell(cell, grid_glyph);
-            },
+            }
             AtlasGlyph::Quad(quad_glyph) => {
                 let glyph_quad = GlyphQuad {
                     glyph: quad_glyph,
@@ -439,7 +337,7 @@
                 };
 
                 self.this.quad_glyphs.add_to_render(self.size_info, &glyph_quad);
-            },
+            }
         }
     }
 
