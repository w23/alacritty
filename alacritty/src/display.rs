//! The display subsystem including window management, font rasterization, and
//! GPU drawing.

use std::cmp::min;
use std::f64;
use std::fmt::{self, Formatter};
#[cfg(not(any(target_os = "macos", windows)))]
use std::sync::atomic::Ordering;
use std::time::Instant;

use glutin::dpi::{PhysicalPosition, PhysicalSize};
use glutin::event::ModifiersState;
use glutin::event_loop::EventLoop;
#[cfg(not(any(target_os = "macos", windows)))]
use glutin::platform::unix::EventLoopWindowTargetExtUnix;
use glutin::window::CursorIcon;
use log::{debug, info};
use parking_lot::MutexGuard;
use unicode_width::UnicodeWidthChar;
#[cfg(not(any(target_os = "macos", windows)))]
use wayland_client::{Display as WaylandDisplay, EventQueue};

#[cfg(target_os = "macos")]
use crossfont::set_font_smoothing;
use crossfont::{self, Rasterize, Rasterizer};

use alacritty_terminal::event::{EventListener, OnResize};
use alacritty_terminal::index::{Column, Direction, Line, Point};
use alacritty_terminal::selection::Selection;
use alacritty_terminal::term::{RenderableCell, SizeInfo, Term, TermMode};

use crate::config::font::Font;
use crate::config::window::StartupMode;
use crate::config::Config;
use crate::event::{Mouse, SearchState};
use crate::message_bar::{MessageBuffer, MessageType};
use crate::meter::Meter;
use crate::renderer::rects::{RenderLines, RenderRect};
use crate::renderer::{self, GlyphCache, RenderContext, Renderer};
use crate::url::{Url, Urls};
use crate::window::{self, Window};

const FORWARD_SEARCH_LABEL: &str = "Search: ";
const BACKWARD_SEARCH_LABEL: &str = "Backward Search: ";

#[derive(Debug)]
pub enum Error {
    /// Error with window management.
    Window(window::Error),

    /// Error dealing with fonts.
    Font(crossfont::Error),

    /// Error in renderer.
    Render(renderer::Error),

    /// Error during buffer swap.
    ContextError(glutin::ContextError),
}

impl std::error::Error for Error {
    fn source(&self) -> Option<&(dyn std::error::Error + 'static)> {
        match self {
            Error::Window(err) => err.source(),
            Error::Font(err) => err.source(),
            Error::Render(err) => err.source(),
            Error::ContextError(err) => err.source(),
        }
    }
}

impl fmt::Display for Error {
    fn fmt(&self, f: &mut Formatter<'_>) -> fmt::Result {
        match self {
            Error::Window(err) => err.fmt(f),
            Error::Font(err) => err.fmt(f),
            Error::Render(err) => err.fmt(f),
            Error::ContextError(err) => err.fmt(f),
        }
    }
}

impl From<window::Error> for Error {
    fn from(val: window::Error) -> Self {
        Error::Window(val)
    }
}

impl From<crossfont::Error> for Error {
    fn from(val: crossfont::Error) -> Self {
        Error::Font(val)
    }
}

impl From<renderer::Error> for Error {
    fn from(val: renderer::Error) -> Self {
        Error::Render(val)
    }
}

impl From<glutin::ContextError> for Error {
    fn from(val: glutin::ContextError) -> Self {
        Error::ContextError(val)
    }
}

#[derive(Default, Clone, Debug, PartialEq)]
pub struct DisplayUpdate {
    pub dirty: bool,

    dimensions: Option<PhysicalSize<u32>>,
    font: Option<Font>,
    cursor_dirty: bool,
}

impl DisplayUpdate {
    pub fn dimensions(&self) -> Option<PhysicalSize<u32>> {
        self.dimensions
    }

    pub fn font(&self) -> Option<&Font> {
        self.font.as_ref()
    }

    pub fn cursor_dirty(&self) -> bool {
        self.cursor_dirty
    }

    pub fn set_dimensions(&mut self, dimensions: PhysicalSize<u32>) {
        self.dimensions = Some(dimensions);
        self.dirty = true;
    }

    pub fn set_font(&mut self, font: Font) {
        self.font = Some(font);
        self.dirty = true;
    }

    pub fn set_cursor_dirty(&mut self) {
        self.cursor_dirty = true;
        self.dirty = true;
    }
}

/// The display wraps a window, font rasterizer, and GPU renderer.
pub struct Display {
    pub size_info: SizeInfo,
    pub window: Window,
    pub urls: Urls,

    /// Currently highlighted URL.
    pub highlighted_url: Option<Url>,

    #[cfg(not(any(target_os = "macos", windows)))]
    pub wayland_event_queue: Option<EventQueue>,

    renderer: Renderer,
    glyph_cache: GlyphCache,
    meter: Meter,
    #[cfg(not(any(target_os = "macos", windows)))]
    is_x11: bool,

    #[cfg(feature = "dump-raw-render-timings")]
    timing_dump_file: std::fs::File,
}

impl Display {
    pub fn new<E>(config: &Config, event_loop: &EventLoop<E>) -> Result<Display, Error> {
        // Guess DPR based on first monitor.
        let estimated_dpr =
            event_loop.available_monitors().next().map(|m| m.scale_factor()).unwrap_or(1.);

        // Guess the target window dimensions.
        let metrics = GlyphCache::static_metrics(config.ui_config.font.clone(), estimated_dpr)?;
        let (cell_width, cell_height) = GlyphCache::compute_cell_size(config, &metrics);

        let dimensions = GlyphCache::calculate_dimensions(
            &config.ui_config.window,
            estimated_dpr,
            cell_width,
            cell_height,
        );

        debug!("Estimated DPR: {}", estimated_dpr);
        debug!("Estimated Cell Size: {} x {}", cell_width, cell_height);
        debug!("Estimated Dimensions: {:?}", dimensions);

        #[cfg(not(any(target_os = "macos", windows)))]
        let mut wayland_event_queue = None;

        // Initialize Wayland event queue, to handle Wayland callbacks.
        #[cfg(not(any(target_os = "macos", windows)))]
        if let Some(display) = event_loop.wayland_display() {
            let display = unsafe { WaylandDisplay::from_external_display(display as _) };
            wayland_event_queue = Some(display.create_event_queue());
        }

        // Create the window where Alacritty will be displayed.
        let size = dimensions.map(|(width, height)| PhysicalSize::new(width, height));

        // Spawn window.
        let mut window = Window::new(
            event_loop,
            &config,
            size,
            #[cfg(not(any(target_os = "macos", windows)))]
            wayland_event_queue.as_ref(),
        )?;

        let dpr = window.scale_factor();
        info!("Device pixel ratio: {}", dpr);

        // get window properties for initializing the other subsystems.
        let viewport_size = window.inner_size();

        // Create renderer.
        let mut renderer = Renderer::new()?;

        let (glyph_cache, cell_width, cell_height) =
            Self::new_glyph_cache(dpr, &mut renderer, config)?;

        let padding = config.ui_config.window.padding;
        let mut padding_x = f32::from(padding.x) * dpr as f32;
        let mut padding_y = f32::from(padding.y) * dpr as f32;

        if let Some((width, height)) =
            GlyphCache::calculate_dimensions(&config.ui_config.window, dpr, cell_width, cell_height)
        {
            let PhysicalSize { width: w, height: h } = window.inner_size();
            if w == width && h == height {
                info!("Estimated DPR correctly, skipping resize");
            } else {
                window.set_inner_size(PhysicalSize::new(width, height));
            }
        } else if config.ui_config.window.dynamic_padding {
            // Make sure additional padding is spread evenly.
            padding_x = dynamic_padding(padding_x, viewport_size.width as f32, cell_width);
            padding_y = dynamic_padding(padding_y, viewport_size.height as f32, cell_height);
        }

        padding_x = padding_x.floor();
        padding_y = padding_y.floor();

        info!("Cell Size: {} x {}", cell_width, cell_height);
        info!("Padding: {} x {}", padding_x, padding_y);

        // Create new size with at least one column and row.
        let size_info = SizeInfo {
            dpr,
            width: (viewport_size.width as f32).max(cell_width + 2. * padding_x),
            height: (viewport_size.height as f32).max(cell_height + 2. * padding_y),
            cell_width,
            cell_height,
            padding_x,
            padding_y,
        };

        // Update OpenGL projection.
        renderer.resize(&size_info);

        // Clear screen.
        let background_color = config.colors.primary.background;
        renderer.clear(background_color, config.ui_config.background_opacity());

        // Set subpixel anti-aliasing.
        #[cfg(target_os = "macos")]
        set_font_smoothing(config.ui_config.font.use_thin_strokes());

        #[cfg(not(any(target_os = "macos", windows)))]
        let is_x11 = event_loop.is_x11();

        // On Wayland we can safely ignore this call, since the window isn't visible until you
        // actually draw something into it and commit those changes.
        #[cfg(not(any(target_os = "macos", windows)))]
        if is_x11 {
            window.swap_buffers();
            renderer.finish();
        }

        window.set_visible(true);

        // Set window position.
        //
        // TODO: replace `set_position` with `with_position` once available.
        // Upstream issue: https://github.com/rust-windowing/winit/issues/806.
        if let Some(position) = config.ui_config.window.position {
            window.set_outer_position(PhysicalPosition::from((position.x, position.y)));
        }

        #[allow(clippy::single_match)]
        match config.ui_config.window.startup_mode {
            StartupMode::Fullscreen => window.set_fullscreen(true),
            #[cfg(target_os = "macos")]
            StartupMode::SimpleFullscreen => window.set_simple_fullscreen(true),
            #[cfg(not(any(target_os = "macos", windows)))]
            StartupMode::Maximized => window.set_maximized(true),
            _ => (),
        }

        Ok(Self {
            window,
            renderer,
            glyph_cache,
            meter: Meter::new(),
            size_info,
            urls: Urls::new(),
            highlighted_url: None,
            #[cfg(not(any(target_os = "macos", windows)))]
            is_x11,
            #[cfg(not(any(target_os = "macos", windows)))]
            wayland_event_queue,
            #[cfg(feature = "dump-raw-render-timings")]
            timing_dump_file: std::fs::File::create("timing.dump").unwrap(),
        })
    }

    fn new_glyph_cache(
        dpr: f64,
        renderer: &mut Renderer,
        config: &Config,
    ) -> Result<(GlyphCache, f32, f32), Error> {
        let font = config.ui_config.font.clone();
        let rasterizer = Rasterizer::new(dpr as f32, config.ui_config.font.use_thin_strokes())?;

        // Initialize glyph cache.
        let glyph_cache = {
            info!("Initializing glyph cache...");
            let init_start = Instant::now();

            let cache = renderer
                .with_loader(|mut api| GlyphCache::new(rasterizer, config, &font, &mut api))?;

            let stop = init_start.elapsed();
            let stop_f = stop.as_secs() as f64 + f64::from(stop.subsec_nanos()) / 1_000_000_000f64;
            info!("... finished initializing glyph cache in {}s", stop_f);

            cache
        };

        // Need font metrics to resize the window properly. This suggests to me the
        // font metrics should be computed before creating the window in the first
        // place so that a resize is not needed.
        let (cw, ch) = GlyphCache::compute_cell_size(config, &glyph_cache.font_metrics());

        Ok((glyph_cache, cw, ch))
    }

    /// Update font size and cell dimensions.
    fn update_glyph_cache(&mut self, config: &Config, font: &Font) {
        let size_info = &mut self.size_info;
        let cache = &mut self.glyph_cache;

        self.renderer.with_loader(|mut api| {
            let _ = cache.update_font_size(config, font, size_info.dpr, &mut api);
        });

        // Update cell size.
        let (cell_width, cell_height) =
            GlyphCache::compute_cell_size(config, &self.glyph_cache.font_metrics());
        size_info.cell_width = cell_width;
        size_info.cell_height = cell_height;

        info!("Cell Size: {} x {}", cell_width, cell_height);
    }

    /// Clear glyph cache.
    fn clear_glyph_cache(&mut self, config: &Config) {
        let cache = &mut self.glyph_cache;
        self.renderer.with_loader(|mut api| {
            cache.clear_glyph_cache(config, &mut api);
        });
    }

    /// Process update events.
    pub fn handle_update<T>(
        &mut self,
        terminal: &mut Term<T>,
        pty_resize_handle: &mut dyn OnResize,
        message_buffer: &MessageBuffer,
        search_active: bool,
        config: &Config,
        update_pending: DisplayUpdate,
    ) where
        T: EventListener,
    {
        // Update font size and cell dimensions.
        if let Some(font) = update_pending.font() {
            self.update_glyph_cache(config, font);
        } else if update_pending.cursor_dirty() {
            self.clear_glyph_cache(config);
        }

        let cell_width = self.size_info.cell_width;
        let cell_height = self.size_info.cell_height;

        // Recalculate padding.
        let padding = config.ui_config.window.padding;
        let mut padding_x = f32::from(padding.x) * self.size_info.dpr as f32;
        let mut padding_y = f32::from(padding.y) * self.size_info.dpr as f32;

        // Update the window dimensions.
        if let Some(size) = update_pending.dimensions() {
            // Ensure we have at least one column and row.
            self.size_info.width = (size.width as f32).max(cell_width + 2. * padding_x);
            self.size_info.height = (size.height as f32).max(cell_height + 2. * padding_y);
        }

        // Distribute excess padding equally on all sides.
        if config.ui_config.window.dynamic_padding {
            padding_x = dynamic_padding(padding_x, self.size_info.width, cell_width);
            padding_y = dynamic_padding(padding_y, self.size_info.height, cell_height);
        }

        self.size_info.padding_x = padding_x.floor() as f32;
        self.size_info.padding_y = padding_y.floor() as f32;

        let mut pty_size = self.size_info;

        // Subtract message bar lines from pty size.
        if let Some(message) = message_buffer.message() {
            let lines = message.text(&self.size_info).len();
            pty_size.height -= pty_size.cell_height * lines as f32;
        }

        // Add an extra line for the current search regex.
        if search_active {
            pty_size.height -= pty_size.cell_height;
        }

        // Resize PTY.
        pty_resize_handle.on_resize(&pty_size);

        // Resize terminal.
        terminal.resize(pty_size);

        // Resize renderer.
        let physical = PhysicalSize::new(self.size_info.width as u32, self.size_info.height as u32);
        self.window.resize(physical);
        self.renderer.resize(&self.size_info);

        info!("Padding: {} x {}", self.size_info.padding_x, self.size_info.padding_y);
        info!("Width: {}, Height: {}", self.size_info.width, self.size_info.height);
    }

    /// Draw the screen.
    ///
    /// A reference to Term whose state is being drawn must be provided.
    ///
    /// This call may block if vsync is enabled.
    pub fn draw<T>(
        &mut self,
        terminal: MutexGuard<'_, Term<T>>,
        message_buffer: &MessageBuffer,
        config: &Config,
        mouse: &Mouse,
        mods: ModifiersState,
        search_state: &SearchState,
    ) {
        let grid_cells: Vec<RenderableCell> = terminal.renderable_cells(config).collect();
        let visual_bell_intensity = terminal.visual_bell.intensity();
        let background_color = terminal.background_color();
        let cursor_point = terminal.grid().cursor.point;
        let metrics = self.glyph_cache.font_metrics();
        let glyph_cache = &mut self.glyph_cache;
        let size_info = self.size_info;

        let selection = !terminal.selection.as_ref().map(Selection::is_empty).unwrap_or(true);
        let mouse_mode = terminal.mode().intersects(TermMode::MOUSE_MODE)
            && !terminal.mode().contains(TermMode::VI);

        let vi_mode_cursor = if terminal.mode().contains(TermMode::VI) {
            Some(terminal.vi_mode_cursor)
        } else {
            None
        };

        // Drop terminal as early as possible to free lock.
        drop(terminal);

        #[cfg(feature = "dump-raw-render-timings")]
        let start = Instant::now();

        self.renderer.clear(background_color, config.ui_config.background_opacity());

        let mut render_context = self.renderer.begin(&config.ui_config, config.cursor, &size_info);

        let mut lines = RenderLines::new();
        let mut urls = Urls::new();

        // Draw grid.
        {
            let _sampler = self.meter.sampler();

            // Iterate over all non-empty cells in the grid.
            for cell in grid_cells {
                // Update URL underlines.
                urls.update(size_info.cols(), cell);

                // Update underline/strikeout.
                lines.update(cell);

                // Draw the cell.
                render_context.update_cell(cell, glyph_cache);
            }
        }

        let mut message_bar_lines = 0;
        if let Some(message) = message_buffer.message() {
            let text = message.text(&size_info);
            message_bar_lines = text.len();

            let color = match message.ty() {
                MessageType::Error => config.colors.normal().red,
                MessageType::Warning => config.colors.normal().yellow,
            };

            // Relay messages to the user.
            let fg = config.colors.primary.background;
            for (i, message_text) in text.iter().rev().enumerate() {
                render_context.render_string(
                    glyph_cache,
                    Line(size_info.lines().saturating_sub(i + 1)),
                    &message_text,
                    fg,
                    Some(color),
                );
            }
        }

        Self::draw_render_timer(
            &mut self.glyph_cache,
            &mut render_context,
            config,
            &size_info,
            &self.meter,
        );

        // Handle search and IME positioning.
        let ime_position = match search_state.regex() {
            Some(regex) => {
                let search_label = match search_state.direction() {
                    Direction::Right => FORWARD_SEARCH_LABEL,
                    Direction::Left => BACKWARD_SEARCH_LABEL,
                };

                let search_text = Self::format_search(&size_info, regex, search_label);

                // Render the search bar.
                Self::draw_search(
                    &mut self.glyph_cache,
                    &mut render_context,
                    config,
                    &size_info,
                    message_bar_lines,
                    &search_text,
                );

                // Compute IME position.
                Point::new(size_info.lines() - 1, Column(search_text.len() - 1))
            },
            None => cursor_point,
        };

        // Update IME position.
        self.window.update_ime_position(ime_position, &self.size_info);

        render_context.draw_text();

        let mut rects = lines.rects(&metrics, &size_info);

        // Update visible URLs.
        self.urls = urls;
        if let Some(url) = self.urls.highlighted(config, mouse, mods, mouse_mode, selection) {
            rects.append(&mut url.rects(&metrics, &size_info));

            self.window.set_mouse_cursor(CursorIcon::Hand);

            self.highlighted_url = Some(url);
        } else if self.highlighted_url.is_some() {
            self.highlighted_url = None;

            if mouse_mode {
                self.window.set_mouse_cursor(CursorIcon::Default);
            } else {
                self.window.set_mouse_cursor(CursorIcon::Text);
            }
        }

        // Highlight URLs at the vi mode cursor position.
        if let Some(vi_mode_cursor) = vi_mode_cursor {
            if let Some(url) = self.urls.find_at(vi_mode_cursor.point) {
                rects.append(&mut url.rects(&metrics, &size_info));
            }
        }

        // Push visual bell after url/underline/strikeout rects.
        if visual_bell_intensity != 0. {
            let visual_bell_rect = RenderRect::new(
                0.,
                0.,
                size_info.width,
                size_info.height,
                config.bell().color,
                visual_bell_intensity as f32,
            );
            rects.push(visual_bell_rect);
        }

        // Draw rectangles.
        render_context.draw_rects(rects);

        drop(render_context);

        #[cfg(feature = "dump-raw-render-timings")]
        {
            self.renderer.finish();

            let dt = (Instant::now() - start).as_micros() as u32;
            std::io::Write::write(&mut self.timing_dump_file, &dt.to_ne_bytes()).unwrap();
        }

<<<<<<< HEAD
=======
        self.draw_render_timer(config, &size_info);

        // Handle search and IME positioning.
        let ime_position = match search_state.regex() {
            Some(regex) => {
                let search_label = match search_state.direction() {
                    Direction::Right => FORWARD_SEARCH_LABEL,
                    Direction::Left => BACKWARD_SEARCH_LABEL,
                };

                let search_text = Self::format_search(&size_info, regex, search_label);

                // Render the search bar.
                self.draw_search(config, &size_info, message_bar_lines, &search_text);

                // Compute IME position.
                Point::new(size_info.lines() - 1, Column(search_text.chars().count() - 1))
            },
            None => cursor_point,
        };

        // Update IME position.
        self.window.update_ime_position(ime_position, &self.size_info);

>>>>>>> e9c0034f
        // Frame event should be requested before swaping buffers, since it requires surface
        // `commit`, which is done by swap buffers under the hood.
        #[cfg(not(any(target_os = "macos", windows)))]
        self.request_frame(&self.window);

        #[cfg(not(any(target_os = "macos", windows)))]
        if self.is_x11 {
            // On X11 `swap_buffers` does not block for vsync. However the next OpenGl command
            // will block to synchronize (this is `glClear` in Alacritty), which causes a
            // permanent one frame delay.
            self.renderer.finish();
        }

        self.window.swap_buffers();
    }

    /// Format search regex to account for the cursor and fullwidth characters.
    fn format_search(size_info: &SizeInfo, search_regex: &str, search_label: &str) -> String {
        // Add spacers for wide chars.
        let mut formatted_regex = String::with_capacity(search_regex.len());
        for c in search_regex.chars() {
            formatted_regex.push(c);
            if c.width() == Some(2) {
                formatted_regex.push(' ');
            }
        }

        // Add cursor to show whitespace.
        formatted_regex.push('_');

        // Truncate beginning of the search regex if it exceeds the viewport width.
        let num_cols = size_info.cols().0;
        let label_len = search_label.chars().count();
        let regex_len = formatted_regex.chars().count();
        let truncate_len = min((regex_len + label_len).saturating_sub(num_cols), regex_len);
        let index = formatted_regex.char_indices().nth(truncate_len).map(|(i, _c)| i).unwrap_or(0);
        let truncated_regex = &formatted_regex[index..];

        // Add search label to the beginning of the search regex.
        let mut bar_text = format!("{}{}", search_label, truncated_regex);

        // Make sure the label alone doesn't exceed the viewport width.
        bar_text.truncate(num_cols);

        bar_text
    }

    /// Draw current search regex.
    fn draw_search(
        glyph_cache: &mut GlyphCache,
        render_context: &mut RenderContext,
        config: &Config,
        size_info: &SizeInfo,
        message_bar_lines: usize,
        text: &str,
    ) {
        let num_cols = size_info.cols().0;

        // Assure text length is at least num_cols.
        let text = format!("{:<1$}", text, num_cols);

        let fg = config.colors.search_bar_foreground();
        let bg = config.colors.search_bar_background();
        let line = size_info.lines() - message_bar_lines - 1;
        render_context.render_string(glyph_cache, line, &text, fg, Some(bg));
    }

    /// Draw render timer.
    fn draw_render_timer(
        glyph_cache: &mut GlyphCache,
        render_context: &mut RenderContext,
        config: &Config,
        size_info: &SizeInfo,
        meter: &Meter,
    ) {
        if !config.ui_config.debug.render_timer {
            return;
        }

        let timing = format!("{:.3} usec", meter.average());
        let fg = config.colors.primary.background;
        let bg = config.colors.normal().red;

        render_context.render_string(glyph_cache, size_info.lines() - 2, &timing[..], fg, Some(bg));
    }

    /// Requst a new frame for a window on Wayland.
    #[inline]
    #[cfg(not(any(target_os = "macos", windows)))]
    fn request_frame(&self, window: &Window) {
        let surface = match window.wayland_surface() {
            Some(surface) => surface,
            None => return,
        };

        let should_draw = self.window.should_draw.clone();

        // Mark that window was drawn.
        should_draw.store(false, Ordering::Relaxed);

        // Request a new frame.
        surface.frame().quick_assign(move |_, _, _| {
            should_draw.store(true, Ordering::Relaxed);
        });
    }
}

/// Calculate padding to spread it evenly around the terminal content.
#[inline]
fn dynamic_padding(padding: f32, dimension: f32, cell_dimension: f32) -> f32 {
    padding + ((dimension - 2. * padding) % cell_dimension) / 2.
}<|MERGE_RESOLUTION|>--- conflicted
+++ resolved
@@ -556,7 +556,7 @@
                 );
 
                 // Compute IME position.
-                Point::new(size_info.lines() - 1, Column(search_text.len() - 1))
+                Point::new(size_info.lines() - 1, Column(search_text.chars().count() - 1))
             },
             None => cursor_point,
         };
@@ -619,33 +619,6 @@
             std::io::Write::write(&mut self.timing_dump_file, &dt.to_ne_bytes()).unwrap();
         }
 
-<<<<<<< HEAD
-=======
-        self.draw_render_timer(config, &size_info);
-
-        // Handle search and IME positioning.
-        let ime_position = match search_state.regex() {
-            Some(regex) => {
-                let search_label = match search_state.direction() {
-                    Direction::Right => FORWARD_SEARCH_LABEL,
-                    Direction::Left => BACKWARD_SEARCH_LABEL,
-                };
-
-                let search_text = Self::format_search(&size_info, regex, search_label);
-
-                // Render the search bar.
-                self.draw_search(config, &size_info, message_bar_lines, &search_text);
-
-                // Compute IME position.
-                Point::new(size_info.lines() - 1, Column(search_text.chars().count() - 1))
-            },
-            None => cursor_point,
-        };
-
-        // Update IME position.
-        self.window.update_ime_position(ime_position, &self.size_info);
-
->>>>>>> e9c0034f
         // Frame event should be requested before swaping buffers, since it requires surface
         // `commit`, which is done by swap buffers under the hood.
         #[cfg(not(any(target_os = "macos", windows)))]
