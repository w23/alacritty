--- conflicted
+++ resolved
@@ -157,23 +157,15 @@
     #[cfg(all(feature = "wayland", not(any(target_os = "macos", windows))))]
     pub wayland_event_queue: Option<EventQueue>,
 
-<<<<<<< HEAD
+    #[cfg(feature = "dump-raw-render-timings")]
+    timing_dump_file: std::fs::File,
+
+    #[cfg(not(any(target_os = "macos", windows)))]
+    pub is_x11: bool,
+
     renderer: Renderer,
     glyph_cache: GlyphCache,
     meter: Meter,
-    #[cfg(not(any(target_os = "macos", windows)))]
-    is_x11: bool,
-
-    #[cfg(feature = "dump-raw-render-timings")]
-    timing_dump_file: std::fs::File,
-=======
-    #[cfg(not(any(target_os = "macos", windows)))]
-    pub is_x11: bool,
-
-    renderer: QuadRenderer,
-    glyph_cache: GlyphCache,
-    meter: Meter,
->>>>>>> 9028fb45
 }
 
 impl Display {
@@ -614,13 +606,9 @@
         #[cfg(all(feature = "wayland", not(any(target_os = "macos", windows))))]
         self.request_frame(&self.window);
 
-<<<<<<< HEAD
-        #[cfg(not(any(target_os = "macos", windows)))]
-=======
         self.window.swap_buffers();
 
-        #[cfg(all(feature = "x11", not(any(target_os = "macos", windows))))]
->>>>>>> 9028fb45
+        #[cfg(all(feature = "x11", not(any(target_os = "macos", windows)), not(feature = "dump-raw-render-timings")))]
         if self.is_x11 {
             // On X11 `swap_buffers` does not block for vsync. However the next OpenGl command
             // will block to synchronize (this is `glClear` in Alacritty), which causes a
@@ -726,22 +714,6 @@
     }
 }
 
-<<<<<<< HEAD
-=======
-/// Calculate the cell dimensions based on font metrics.
-///
-/// This will return a tuple of the cell width and height.
-#[inline]
-fn compute_cell_size(config: &Config, metrics: &crossfont::Metrics) -> (f32, f32) {
-    let offset_x = f64::from(config.ui_config.font.offset.x);
-    let offset_y = f64::from(config.ui_config.font.offset.y);
-    (
-        (metrics.average_advance + offset_x).floor().max(1.) as f32,
-        (metrics.line_height + offset_y).floor().max(1.) as f32,
-    )
-}
-
->>>>>>> 9028fb45
 /// Calculate the size of the window given padding, terminal dimensions and cell size.
 fn window_size(
     config: &Config,
