//! The display subsystem including window management, font rasterization, and
//! GPU drawing.

use std::cmp::min;
use std::f64;
use std::fmt::{self, Formatter};
#[cfg(all(feature = "wayland", not(any(target_os = "macos", windows))))]
use std::sync::atomic::Ordering;
use std::time::Instant;

use glutin::dpi::{PhysicalPosition, PhysicalSize};
use glutin::event::ModifiersState;
use glutin::event_loop::EventLoop;
#[cfg(not(any(target_os = "macos", windows)))]
use glutin::platform::unix::EventLoopWindowTargetExtUnix;
use glutin::window::CursorIcon;
use log::{debug, info};
use parking_lot::MutexGuard;
use unicode_width::UnicodeWidthChar;
#[cfg(all(feature = "wayland", not(any(target_os = "macos", windows))))]
use wayland_client::{Display as WaylandDisplay, EventQueue};

#[cfg(target_os = "macos")]
use crossfont::set_font_smoothing;
use crossfont::{self, Rasterize, Rasterizer};

use alacritty_terminal::event::{EventListener, OnResize};
use alacritty_terminal::index::{Column, Direction, Point};
use alacritty_terminal::selection::Selection;
use alacritty_terminal::term::{RenderableCell, SizeInfo, Term, TermMode};
use alacritty_terminal::term::{MIN_COLS, MIN_SCREEN_LINES};

use crate::config::font::Font;
use crate::config::window::Dimensions;
#[cfg(not(windows))]
use crate::config::window::StartupMode;
use crate::config::Config;
use crate::event::{Mouse, SearchState};
use crate::message_bar::{MessageBuffer, MessageType};
use crate::meter::Meter;
use crate::renderer::rects::{RenderLines, RenderRect};
use crate::renderer::{self, GlyphCache, QuadRenderer};
use crate::url::{Url, Urls};
use crate::window::{self, Window};

const FORWARD_SEARCH_LABEL: &str = "Search: ";
const BACKWARD_SEARCH_LABEL: &str = "Backward Search: ";

#[derive(Debug)]
pub enum Error {
    /// Error with window management.
    Window(window::Error),

    /// Error dealing with fonts.
    Font(crossfont::Error),

    /// Error in renderer.
    Render(renderer::Error),

    /// Error during buffer swap.
    ContextError(glutin::ContextError),
}

impl std::error::Error for Error {
    fn source(&self) -> Option<&(dyn std::error::Error + 'static)> {
        match self {
            Error::Window(err) => err.source(),
            Error::Font(err) => err.source(),
            Error::Render(err) => err.source(),
            Error::ContextError(err) => err.source(),
        }
    }
}

impl fmt::Display for Error {
    fn fmt(&self, f: &mut Formatter<'_>) -> fmt::Result {
        match self {
            Error::Window(err) => err.fmt(f),
            Error::Font(err) => err.fmt(f),
            Error::Render(err) => err.fmt(f),
            Error::ContextError(err) => err.fmt(f),
        }
    }
}

impl From<window::Error> for Error {
    fn from(val: window::Error) -> Self {
        Error::Window(val)
    }
}

impl From<crossfont::Error> for Error {
    fn from(val: crossfont::Error) -> Self {
        Error::Font(val)
    }
}

impl From<renderer::Error> for Error {
    fn from(val: renderer::Error) -> Self {
        Error::Render(val)
    }
}

impl From<glutin::ContextError> for Error {
    fn from(val: glutin::ContextError) -> Self {
        Error::ContextError(val)
    }
}

#[derive(Default, Clone, Debug, PartialEq)]
pub struct DisplayUpdate {
    pub dirty: bool,

    dimensions: Option<PhysicalSize<u32>>,
    cursor_dirty: bool,
    font: Option<Font>,
}

impl DisplayUpdate {
    pub fn dimensions(&self) -> Option<PhysicalSize<u32>> {
        self.dimensions
    }

    pub fn font(&self) -> Option<&Font> {
        self.font.as_ref()
    }

    pub fn cursor_dirty(&self) -> bool {
        self.cursor_dirty
    }

    pub fn set_dimensions(&mut self, dimensions: PhysicalSize<u32>) {
        self.dimensions = Some(dimensions);
        self.dirty = true;
    }

    pub fn set_font(&mut self, font: Font) {
        self.font = Some(font);
        self.dirty = true;
    }

    pub fn set_cursor_dirty(&mut self) {
        self.cursor_dirty = true;
        self.dirty = true;
    }
}

/// The display wraps a window, font rasterizer, and GPU renderer.
pub struct Display {
    pub size_info: SizeInfo,
    pub window: Window,
    pub urls: Urls,

    /// Currently highlighted URL.
    pub highlighted_url: Option<Url>,

    #[cfg(all(feature = "wayland", not(any(target_os = "macos", windows))))]
    pub wayland_event_queue: Option<EventQueue>,

    #[cfg(not(any(target_os = "macos", windows)))]
    pub is_x11: bool,

    renderer: QuadRenderer,
    glyph_cache: GlyphCache,
    meter: Meter,
<<<<<<< HEAD
    #[cfg(not(any(target_os = "macos", windows)))]
    is_x11: bool,

    #[cfg(feature = "dump-raw-render-timings")]
    timing_dump_file: std::fs::File,
=======
>>>>>>> 5a3bf69e
}

impl Display {
    pub fn new<E>(config: &Config, event_loop: &EventLoop<E>) -> Result<Display, Error> {
        // Guess DPR based on first monitor.
        let estimated_dpr =
            event_loop.available_monitors().next().map(|m| m.scale_factor()).unwrap_or(1.);

        // Guess the target window dimensions.
        let metrics = GlyphCache::static_metrics(config.ui_config.font.clone(), estimated_dpr)?;
        let (cell_width, cell_height) = compute_cell_size(config, &metrics);

        // Guess the target window size if the user has specified the number of lines/columns.
        let dimensions = config.ui_config.window.dimensions();
        let estimated_size = dimensions.map(|dimensions| {
            window_size(config, dimensions, cell_width, cell_height, estimated_dpr)
        });

        debug!("Estimated DPR: {}", estimated_dpr);
        debug!("Estimated window size: {:?}", estimated_size);
        debug!("Estimated cell size: {} x {}", cell_width, cell_height);

        #[cfg(all(feature = "wayland", not(any(target_os = "macos", windows))))]
        let mut wayland_event_queue = None;

        // Initialize Wayland event queue, to handle Wayland callbacks.
        #[cfg(all(feature = "wayland", not(any(target_os = "macos", windows))))]
        if let Some(display) = event_loop.wayland_display() {
            let display = unsafe { WaylandDisplay::from_external_display(display as _) };
            wayland_event_queue = Some(display.create_event_queue());
        }

        // Spawn the Alacritty window.
        let mut window = Window::new(
            event_loop,
            &config,
            estimated_size,
            #[cfg(all(feature = "wayland", not(any(target_os = "macos", windows))))]
            wayland_event_queue.as_ref(),
        )?;

        info!("Device pixel ratio: {}", window.dpr);

        // Create renderer.
        let mut renderer = QuadRenderer::new()?;

        let (glyph_cache, cell_width, cell_height) =
            Self::new_glyph_cache(window.dpr, &mut renderer, config)?;

        if let Some(dimensions) = dimensions {
            if (estimated_dpr - window.dpr).abs() < f64::EPSILON {
                info!("Estimated DPR correctly, skipping resize");
            } else {
                // Resize the window again if the DPR was not estimated correctly.
                let size = window_size(config, dimensions, cell_width, cell_height, window.dpr);
                window.set_inner_size(size);
            }
        }

        let padding = config.ui_config.window.padding(window.dpr);
        let viewport_size = window.inner_size();

        // Create new size with at least one column and row.
        let size_info = SizeInfo::new(
            viewport_size.width as f32,
            viewport_size.height as f32,
            cell_width,
            cell_height,
            padding.0,
            padding.1,
            config.ui_config.window.dynamic_padding && dimensions.is_none(),
        );

        info!("Cell size: {} x {}", cell_width, cell_height);
        info!("Padding: {} x {}", size_info.padding_x(), size_info.padding_y());
        info!("Width: {}, Height: {}", size_info.width(), size_info.height());

        // Update OpenGL projection.
        renderer.resize(&size_info);

        // Clear screen.
        let background_color = config.colors.primary.background;
        renderer.with_api(&config.ui_config, config.cursor, &size_info, |api| {
            api.clear(background_color);
        });

        // Set subpixel anti-aliasing.
        #[cfg(target_os = "macos")]
        set_font_smoothing(config.ui_config.font.use_thin_strokes());

        #[cfg(all(feature = "x11", not(any(target_os = "macos", windows))))]
        let is_x11 = event_loop.is_x11();
        #[cfg(not(any(feature = "x11", target_os = "macos", windows)))]
        let is_x11 = false;

        // On Wayland we can safely ignore this call, since the window isn't visible until you
        // actually draw something into it and commit those changes.
        #[cfg(not(any(target_os = "macos", windows)))]
        if is_x11 {
            window.swap_buffers();
            renderer.with_api(&config.ui_config, config.cursor, &size_info, |api| {
                api.finish();
            });
        }

        window.set_visible(true);

        // Set window position.
        //
        // TODO: replace `set_position` with `with_position` once available.
        // Upstream issue: https://github.com/rust-windowing/winit/issues/806.
        if let Some(position) = config.ui_config.window.position {
            window.set_outer_position(PhysicalPosition::from((position.x, position.y)));
        }

        #[allow(clippy::single_match)]
        #[cfg(not(windows))]
        match config.ui_config.window.startup_mode {
            #[cfg(target_os = "macos")]
            StartupMode::SimpleFullscreen => window.set_simple_fullscreen(true),
            #[cfg(not(target_os = "macos"))]
            StartupMode::Maximized if is_x11 => window.set_maximized(true),
            _ => (),
        }

        Ok(Self {
            window,
            renderer,
            glyph_cache,
            meter: Meter::new(),
            size_info,
            urls: Urls::new(),
            highlighted_url: None,
            #[cfg(not(any(target_os = "macos", windows)))]
            is_x11,
            #[cfg(all(feature = "wayland", not(any(target_os = "macos", windows))))]
            wayland_event_queue,
            #[cfg(feature = "dump-raw-render-timings")]
            timing_dump_file: std::fs::File::create("timing.dump").unwrap(),
        })
    }

    fn new_glyph_cache(
        dpr: f64,
        renderer: &mut QuadRenderer,
        config: &Config,
    ) -> Result<(GlyphCache, f32, f32), Error> {
        let font = config.ui_config.font.clone();
        let rasterizer = Rasterizer::new(dpr as f32, config.ui_config.font.use_thin_strokes())?;

        // Initialize glyph cache.
        let glyph_cache = {
            info!("Initializing glyph cache...");
            let init_start = Instant::now();

            let cache =
                renderer.with_loader(|mut api| GlyphCache::new(rasterizer, &font, &mut api))?;

            let stop = init_start.elapsed();
            let stop_f = stop.as_secs() as f64 + f64::from(stop.subsec_nanos()) / 1_000_000_000f64;
            info!("... finished initializing glyph cache in {}s", stop_f);

            cache
        };

        // Need font metrics to resize the window properly. This suggests to me the
        // font metrics should be computed before creating the window in the first
        // place so that a resize is not needed.
        let (cw, ch) = compute_cell_size(config, &glyph_cache.font_metrics());

        Ok((glyph_cache, cw, ch))
    }

    /// Update font size and cell dimensions.
    ///
    /// This will return a tuple of the cell width and height.
    fn update_glyph_cache(&mut self, config: &Config, font: &Font) -> (f32, f32) {
        let cache = &mut self.glyph_cache;
        let dpr = self.window.dpr;

        self.renderer.with_loader(|mut api| {
            let _ = cache.update_font_size(font, dpr, &mut api);
        });

        // Compute new cell sizes.
        compute_cell_size(config, &self.glyph_cache.font_metrics())
    }

    /// Clear glyph cache.
    fn clear_glyph_cache(&mut self) {
        let cache = &mut self.glyph_cache;
        self.renderer.with_loader(|mut api| {
            cache.clear_glyph_cache(&mut api);
        });
    }

    /// Process update events.
    pub fn handle_update<T>(
        &mut self,
        terminal: &mut Term<T>,
        pty_resize_handle: &mut dyn OnResize,
        message_buffer: &MessageBuffer,
        search_active: bool,
        config: &Config,
        update_pending: DisplayUpdate,
    ) where
        T: EventListener,
    {
        let (mut cell_width, mut cell_height) =
            (self.size_info.cell_width(), self.size_info.cell_height());

        // Update font size and cell dimensions.
        if let Some(font) = update_pending.font() {
            let cell_dimensions = self.update_glyph_cache(config, font);
            cell_width = cell_dimensions.0;
            cell_height = cell_dimensions.1;

            info!("Cell size: {} x {}", cell_width, cell_height);
        } else if update_pending.cursor_dirty() {
            self.clear_glyph_cache();
        }

        let (mut width, mut height) = (self.size_info.width(), self.size_info.height());
        if let Some(dimensions) = update_pending.dimensions() {
            width = dimensions.width as f32;
            height = dimensions.height as f32;
        }

        let padding = config.ui_config.window.padding(self.window.dpr);

        self.size_info = SizeInfo::new(
            width,
            height,
            cell_width,
            cell_height,
            padding.0,
            padding.1,
            config.ui_config.window.dynamic_padding,
        );

        // Update number of column/lines in the viewport.
        let message_bar_lines =
            message_buffer.message().map(|m| m.text(&self.size_info).len()).unwrap_or(0);
        let search_lines = if search_active { 1 } else { 0 };
        self.size_info.reserve_lines(message_bar_lines + search_lines);

        // Resize PTY.
        pty_resize_handle.on_resize(&self.size_info);

        // Resize terminal.
        terminal.resize(self.size_info);

        // Resize renderer.
        let physical =
            PhysicalSize::new(self.size_info.width() as u32, self.size_info.height() as u32);
        self.window.resize(physical);
        self.renderer.resize(&self.size_info);

        info!("Padding: {} x {}", self.size_info.padding_x(), self.size_info.padding_y());
        info!("Width: {}, Height: {}", self.size_info.width(), self.size_info.height());
    }

    /// Draw the screen.
    ///
    /// A reference to Term whose state is being drawn must be provided.
    ///
    /// This call may block if vsync is enabled.
    pub fn draw<T>(
        &mut self,
        terminal: MutexGuard<'_, Term<T>>,
        message_buffer: &MessageBuffer,
        config: &Config,
        mouse: &Mouse,
        mods: ModifiersState,
        search_state: &SearchState,
    ) {
        let grid_cells: Vec<RenderableCell> = terminal.renderable_cells(config).collect();
        let visual_bell_intensity = terminal.visual_bell.intensity();
        let background_color = terminal.background_color();
        let cursor_point = terminal.grid().cursor.point;
        let metrics = self.glyph_cache.font_metrics();
        let glyph_cache = &mut self.glyph_cache;
        let size_info = self.size_info;

        let selection = !terminal.selection.as_ref().map(Selection::is_empty).unwrap_or(true);
        let mouse_mode = terminal.mode().intersects(TermMode::MOUSE_MODE)
            && !terminal.mode().contains(TermMode::VI);

        let vi_mode_cursor = if terminal.mode().contains(TermMode::VI) {
            Some(terminal.vi_mode_cursor)
        } else {
            None
        };

        // Drop terminal as early as possible to free lock.
        drop(terminal);

        self.renderer.with_api(&config.ui_config, config.cursor, &size_info, |api| {
            api.clear(background_color);
        });

        let mut lines = RenderLines::new();
        let mut urls = Urls::new();

        // Draw grid.
        {
            let _sampler = self.meter.sampler();

            #[cfg(feature = "dump-raw-render-timings")]
            let start = Instant::now();

            self.renderer.with_api(&config.ui_config, config.cursor, &size_info, |mut api| {
                // Iterate over all non-empty cells in the grid.
                for cell in grid_cells {
                    // Update URL underlines.
                    urls.update(size_info.cols(), cell);

                    // Update underline/strikeout.
                    lines.update(cell);

                    // Draw the cell.
                    api.render_cell(cell, glyph_cache);
                }
            });

            #[cfg(feature = "dump-raw-render-timings")]
            {
								self.renderer.with_api(&config.ui_config, config.cursor, &size_info, |mut api| {
                    api.finish();
                });

                let dt = (Instant::now() - start).as_micros() as u32;
                std::io::Write::write(&mut self.timing_dump_file, &dt.to_ne_bytes()).unwrap();
            }
        }

        let mut rects = lines.rects(&metrics, &size_info);

        // Update visible URLs.
        self.urls = urls;
        if let Some(url) = self.urls.highlighted(config, mouse, mods, mouse_mode, selection) {
            rects.append(&mut url.rects(&metrics, &size_info));

            self.window.set_mouse_cursor(CursorIcon::Hand);

            self.highlighted_url = Some(url);
        } else if self.highlighted_url.is_some() {
            self.highlighted_url = None;

            if mouse_mode {
                self.window.set_mouse_cursor(CursorIcon::Default);
            } else {
                self.window.set_mouse_cursor(CursorIcon::Text);
            }
        }

        // Highlight URLs at the vi mode cursor position.
        if let Some(vi_mode_cursor) = vi_mode_cursor {
            if let Some(url) = self.urls.find_at(vi_mode_cursor.point) {
                rects.append(&mut url.rects(&metrics, &size_info));
            }
        }

        // Push visual bell after url/underline/strikeout rects.
        if visual_bell_intensity != 0. {
            let visual_bell_rect = RenderRect::new(
                0.,
                0.,
                size_info.width(),
                size_info.height(),
                config.bell().color,
                visual_bell_intensity as f32,
            );
            rects.push(visual_bell_rect);
        }

        if let Some(message) = message_buffer.message() {
            let search_offset = if search_state.regex().is_some() { 1 } else { 0 };
            let text = message.text(&size_info);

            // Create a new rectangle for the background.
            let start_line = size_info.screen_lines() + search_offset;
            let y = size_info.cell_height().mul_add(start_line.0 as f32, size_info.padding_y());

            let color = match message.ty() {
                MessageType::Error => config.colors.normal().red,
                MessageType::Warning => config.colors.normal().yellow,
            };

            let message_bar_rect =
                RenderRect::new(0., y, size_info.width(), size_info.height() - y, color, 1.);

            // Push message_bar in the end, so it'll be above all other content.
            rects.push(message_bar_rect);

            // Draw rectangles.
            self.renderer.draw_rects(&size_info, rects);

            // Relay messages to the user.
            let fg = config.colors.primary.background;
            for (i, message_text) in text.iter().enumerate() {
                self.renderer.with_api(&config.ui_config, config.cursor, &size_info, |mut api| {
                    api.render_string(glyph_cache, start_line + i, &message_text, fg, None);
                });
            }
        } else {
            // Draw rectangles.
            self.renderer.draw_rects(&size_info, rects);
        }

        self.draw_render_timer(config, &size_info);

        // Handle search and IME positioning.
        let ime_position = match search_state.regex() {
            Some(regex) => {
                let search_label = match search_state.direction() {
                    Direction::Right => FORWARD_SEARCH_LABEL,
                    Direction::Left => BACKWARD_SEARCH_LABEL,
                };

                let search_text = Self::format_search(&size_info, regex, search_label);

                // Render the search bar.
                self.draw_search(config, &size_info, &search_text);

                // Compute IME position.
                Point::new(size_info.screen_lines() + 1, Column(search_text.chars().count() - 1))
            },
            None => cursor_point,
        };

        // Update IME position.
        self.window.update_ime_position(ime_position, &self.size_info);

        // Frame event should be requested before swaping buffers, since it requires surface
        // `commit`, which is done by swap buffers under the hood.
        #[cfg(all(feature = "wayland", not(any(target_os = "macos", windows))))]
        self.request_frame(&self.window);

        self.window.swap_buffers();

        #[cfg(all(feature = "x11", not(any(target_os = "macos", windows))))]
        if self.is_x11 {
            // On X11 `swap_buffers` does not block for vsync. However the next OpenGl command
            // will block to synchronize (this is `glClear` in Alacritty), which causes a
            // permanent one frame delay.
            self.renderer.with_api(&config.ui_config, config.cursor, &size_info, |api| {
                api.finish();
            });
        }
    }

    /// Format search regex to account for the cursor and fullwidth characters.
    fn format_search(size_info: &SizeInfo, search_regex: &str, search_label: &str) -> String {
        // Add spacers for wide chars.
        let mut formatted_regex = String::with_capacity(search_regex.len());
        for c in search_regex.chars() {
            formatted_regex.push(c);
            if c.width() == Some(2) {
                formatted_regex.push(' ');
            }
        }

        // Add cursor to show whitespace.
        formatted_regex.push('_');

        // Truncate beginning of the search regex if it exceeds the viewport width.
        let num_cols = size_info.cols().0;
        let label_len = search_label.chars().count();
        let regex_len = formatted_regex.chars().count();
        let truncate_len = min((regex_len + label_len).saturating_sub(num_cols), regex_len);
        let index = formatted_regex.char_indices().nth(truncate_len).map(|(i, _c)| i).unwrap_or(0);
        let truncated_regex = &formatted_regex[index..];

        // Add search label to the beginning of the search regex.
        let mut bar_text = format!("{}{}", search_label, truncated_regex);

        // Make sure the label alone doesn't exceed the viewport width.
        bar_text.truncate(num_cols);

        bar_text
    }

    /// Draw current search regex.
    fn draw_search(&mut self, config: &Config, size_info: &SizeInfo, text: &str) {
        let glyph_cache = &mut self.glyph_cache;
        let num_cols = size_info.cols().0;

        // Assure text length is at least num_cols.
        let text = format!("{:<1$}", text, num_cols);

        let fg = config.colors.search_bar_foreground();
        let bg = config.colors.search_bar_background();
        self.renderer.with_api(&config.ui_config, config.cursor, &size_info, |mut api| {
            api.render_string(glyph_cache, size_info.screen_lines(), &text, fg, Some(bg));
        });
    }

    /// Draw render timer.
    fn draw_render_timer(&mut self, config: &Config, size_info: &SizeInfo) {
        if !config.ui_config.debug.render_timer {
            return;
        }
        let glyph_cache = &mut self.glyph_cache;

        let timing = format!("{:.3} usec", self.meter.average());
        let fg = config.colors.primary.background;
        let bg = config.colors.normal().red;

        self.renderer.with_api(&config.ui_config, config.cursor, &size_info, |mut api| {
            api.render_string(glyph_cache, size_info.screen_lines() - 2, &timing[..], fg, Some(bg));
        });
    }

    /// Requst a new frame for a window on Wayland.
    #[inline]
    #[cfg(all(feature = "wayland", not(any(target_os = "macos", windows))))]
    fn request_frame(&self, window: &Window) {
        let surface = match window.wayland_surface() {
            Some(surface) => surface,
            None => return,
        };

        let should_draw = self.window.should_draw.clone();

        // Mark that window was drawn.
        should_draw.store(false, Ordering::Relaxed);

        // Request a new frame.
        surface.frame().quick_assign(move |_, _, _| {
            should_draw.store(true, Ordering::Relaxed);
        });
    }
}

/// Calculate the cell dimensions based on font metrics.
///
/// This will return a tuple of the cell width and height.
#[inline]
fn compute_cell_size(config: &Config, metrics: &crossfont::Metrics) -> (f32, f32) {
    let offset_x = f64::from(config.ui_config.font.offset.x);
    let offset_y = f64::from(config.ui_config.font.offset.y);
    (
        ((metrics.average_advance + offset_x) as f32).floor().max(1.),
        ((metrics.line_height + offset_y) as f32).floor().max(1.),
    )
}

/// Calculate the size of the window given padding, terminal dimensions and cell size.
fn window_size(
    config: &Config,
    dimensions: Dimensions,
    cell_width: f32,
    cell_height: f32,
    dpr: f64,
) -> PhysicalSize<u32> {
    let padding = config.ui_config.window.padding(dpr);

    let grid_width = cell_width * dimensions.columns.0.max(MIN_COLS) as f32;
    let grid_height = cell_height * dimensions.lines.0.max(MIN_SCREEN_LINES) as f32;

    let width = (padding.0).mul_add(2., grid_width).floor();
    let height = (padding.1).mul_add(2., grid_height).floor();

    PhysicalSize::new(width as u32, height as u32)
}<|MERGE_RESOLUTION|>--- conflicted
+++ resolved
@@ -163,14 +163,9 @@
     renderer: QuadRenderer,
     glyph_cache: GlyphCache,
     meter: Meter,
-<<<<<<< HEAD
-    #[cfg(not(any(target_os = "macos", windows)))]
-    is_x11: bool,
 
     #[cfg(feature = "dump-raw-render-timings")]
     timing_dump_file: std::fs::File,
-=======
->>>>>>> 5a3bf69e
 }
 
 impl Display {
